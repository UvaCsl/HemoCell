<?xml version="1.0" ?>

<cell>
    <rbc_model> 1 </rbc_model> <!--Krueger: [0], WLC: [1], FENE: [2], LD-RBC: [3] (Non implemented)-->
    <shellDensity> 1. </shellDensity>
    <k_WLC> 0.0 </k_WLC> <!--Worm-like chain modulus coefficient (dimensionless) [1.0] -->
    <k_elastic> 0.0 </k_elastic> <!--elastic modulus coefficient (dimensionless) [1.0] -->
<<<<<<< HEAD
    <k_bend> 75 </k_bend> <!--bending modulus (in k_BT units) [75] {KruegerThesis2011, FedosovCaswell2010b}-->
=======
    <k_bend> 500 </k_bend> <!--bending modulus (in k_BT units) [75] {KruegerThesis2011, FedosovCaswell2010b}-->
>>>>>>> 59c7d2bd
    <k_surface> 0.00 </k_surface> <!--surface conservation modulus (in N/m units) [0.5]     <k_surface> -0.00001 </k_surface> <!--surface conservation modulus (in N/m units) [0.5] {KruegerThesis2011, Dupin2007}--> 
    <k_volume> 0.0 </k_volume> <!--volume conservation modulus (in N/m2 units) [7.23e5] {KruegerThesis2011}-->
    <eta_m> 0.022 </eta_m> <!--membrane viscosity (in N s/m2 (Pa s) units ) [0.022] {Fedosov2010b}-->
<!-- +++++ -->
<!-- Testing phase-->
<!-- +++++ -->
    <k_stretch> 0.0 </k_stretch> <!--spring modulus (in N) [0]-->
    <k_shear> 0.0 </k_shear> <!--local area constrain modulus (in N/m units) [0.0]--> 
</cell>


<parameters>
    <flowType> 1 </flowType>   <!--flowType: Poisseuille:0 Couette:1-->
    <Re> 0. </Re>   <!--Reynolds number-->
    <shearRate> 100 </shearRate>   <!--Shear Rate for Couette flow, Physical units [1/s]. Using ny-->
    <rho_p> 1025 </rho_p>   <!--Density of the surrounding fluid, Physical units [kg/m^3]-->
    <nu_p> 1.7e-6 </nu_p>   <!-- Dynamic viscosity of the surrounding fluid, physical units [m^2/s]-->
    <tau> 1.0 </tau>  <!--Relaxation time of the Lattice Boltzmann scheme-->
    <dx> 3e-6 </dx> <!--Physical length of 1 Lattice Unit -->
    <nx> 20 </nx> <!--Size of domain in Lattice Units -->
    <ny> 10 </ny>
    <nz> 10 </nz>
</parameters>


<ibm>
    <forceToFluid> 1 </forceToFluid>
    <shape> 0  </shape> <!-- shape: Sphere:[0], RBC:[1] -->
    <radius> 1.4 </radius> <!-- Radius of the particle in Lattice Units (dx) -->
</ibm>

<sim>
    <tmax> 200000 </tmax> <!-- total number of iterations -->
    <tmeas> 50 </tmeas> <!-- interval after which data is written -->> 
    <npar> 1 </npar> <!-- Number of particles > -->
</sim>


<!--<parameters>-->
<!--	<rho_p> 1025 </rho_p>   <!--Density, Physical units [kg/m^3]-->-->
<!--	<nu_p> 0.1666666 </nu_p>   <!-- Dynamic viscosity, physical units [m^2/s]-->-->
<!--	<tau> 1.0 </tau>-->
<!--	<dx> 1 </dx>-->
<!--	<lx> 50 </lx>-->
<!--	<ly> 10 </ly>-->
<!--	<lz> 10 </lz>-->
<!--</parameters>-->


<!--<parameters>-->
<!--	<u> 0.1 </u>-->
<!--	<Re> 600000 </Re>-->
<!--	<N> 1000000 </N>-->
<!--	<lx> 0.00005 </lx>-->
<!--	<ly> 0.00001 </ly>-->
<!--	<lz> 0.00001 </lz>-->
<!--</parameters>-->
<|MERGE_RESOLUTION|>--- conflicted
+++ resolved
@@ -3,15 +3,11 @@
 <cell>
     <rbc_model> 1 </rbc_model> <!--Krueger: [0], WLC: [1], FENE: [2], LD-RBC: [3] (Non implemented)-->
     <shellDensity> 1. </shellDensity>
-    <k_WLC> 0.0 </k_WLC> <!--Worm-like chain modulus coefficient (dimensionless) [1.0] -->
+    <k_WLC> 0.00 </k_WLC> <!--Worm-like chain modulus coefficient (dimensionless) [1.0] -->
     <k_elastic> 0.0 </k_elastic> <!--elastic modulus coefficient (dimensionless) [1.0] -->
-<<<<<<< HEAD
-    <k_bend> 75 </k_bend> <!--bending modulus (in k_BT units) [75] {KruegerThesis2011, FedosovCaswell2010b}-->
-=======
-    <k_bend> 500 </k_bend> <!--bending modulus (in k_BT units) [75] {KruegerThesis2011, FedosovCaswell2010b}-->
->>>>>>> 59c7d2bd
+    <k_bend> 750 </k_bend> <!--bending modulus (in k_BT units) [75] {KruegerThesis2011, FedosovCaswell2010b}-->
     <k_surface> 0.00 </k_surface> <!--surface conservation modulus (in N/m units) [0.5]     <k_surface> -0.00001 </k_surface> <!--surface conservation modulus (in N/m units) [0.5] {KruegerThesis2011, Dupin2007}--> 
-    <k_volume> 0.0 </k_volume> <!--volume conservation modulus (in N/m2 units) [7.23e5] {KruegerThesis2011}-->
+    <k_volume> 0e0 </k_volume> <!--volume conservation modulus (in N/m2 units) [7.23e5] {KruegerThesis2011}-->
     <eta_m> 0.022 </eta_m> <!--membrane viscosity (in N s/m2 (Pa s) units ) [0.022] {Fedosov2010b}-->
 <!-- +++++ -->
 <!-- Testing phase-->
@@ -24,7 +20,7 @@
 <parameters>
     <flowType> 1 </flowType>   <!--flowType: Poisseuille:0 Couette:1-->
     <Re> 0. </Re>   <!--Reynolds number-->
-    <shearRate> 100 </shearRate>   <!--Shear Rate for Couette flow, Physical units [1/s]. Using ny-->
+    <shearRate> 500 </shearRate>   <!--Shear Rate for Couette flow, Physical units [1/s]. Using ny-->
     <rho_p> 1025 </rho_p>   <!--Density of the surrounding fluid, Physical units [kg/m^3]-->
     <nu_p> 1.7e-6 </nu_p>   <!-- Dynamic viscosity of the surrounding fluid, physical units [m^2/s]-->
     <tau> 1.0 </tau>  <!--Relaxation time of the Lattice Boltzmann scheme-->
