/*
This file is part of the HemoCell library

HemoCell is developed and maintained by the Computational Science Lab 
in the University of Amsterdam. Any questions or remarks regarding this library 
can be sent to: info@hemocell.eu

When using the HemoCell library in scientific work please cite the
corresponding paper: https://doi.org/10.3389/fphys.2017.00563

The HemoCell library is free software: you can redistribute it and/or
modify it under the terms of the GNU Affero General Public License as
published by the Free Software Foundation, either version 3 of the
License, or (at your option) any later version.

The library is distributed in the hope that it will be useful,
but WITHOUT ANY WARRANTY; without even the implied warranty of
MERCHANTABILITY or FITNESS FOR A PARTICULAR PURPOSE.  See the
GNU Affero General Public License for more details.

You should have received a copy of the GNU Affero General Public License
along with this program.  If not, see <http://www.gnu.org/licenses/>.
*/
#include "hemocell.h"
#include <signal.h>
#include <stdio.h>
#include <unistd.h>
#include <limits.h>
<<<<<<< HEAD
#include <openmpi/mpi.h>
=======
#include <mpi.h>
>>>>>>> 6bf99ddb

#include "readPositionsBloodCells.h"
#include "hemoCellFunctional.h"
#include "hemoCellParticle.h"
#include "hemoCellField.h"
#include "ParticleHdf5IO.h"
#include "FluidHdf5IO.h"
#include "writeCellInfoCSV.h"
#include "genericFunctions.h"

#include "palabos3D.h"
#include "palabos3D.hh"
#include "preInlet.h"

using namespace hemo;

volatile sig_atomic_t interrupted = 0;
void set_interrupt(int signum) {
  interrupted = 1;
}

HemoCell::HemoCell(char * configFileName, int argc, char * argv[])
{
  plb::plbInit(&(argc),&(argv));

  if (global.hemoCellInitialized) {
    pcout << "(HemoCell) (Error) Hemocell object already created, refusing to construct another one" << endl;
    exit(1);
  }
  global.hemoCellInitialized = true;
  
  pcout << "(HemoCell) (Config) reading " << configFileName << endl;
  cfg = new Config(configFileName);
  documentXML = new XMLreader(configFileName);
  loadDirectories(configFileName, cfg);
  loadGlobalConfigValues(cfg);
  printHeader();
  
  //Start statistics
  global.statistics.start();
  
  ///Set signal handlers to exit gracefully on many signals
  struct sigaction sa;
  memset(&sa, 0, sizeof(struct sigaction));
  sa.sa_handler = set_interrupt;
  sigaction(SIGINT,&sa,0);
  sigaction(SIGTERM,&sa,0);
  sigaction(SIGHUP,&sa,0);
  sigaction(SIGQUIT,&sa,0);
  sigaction(SIGABRT,&sa,0);
  sigaction(SIGUSR1,&sa,0);
  sigaction(SIGUSR2,&sa,0);
 
  
}

void HemoCell::latticeEquilibrium(T rho, hemo::Array<T, 3> vel) {
  hlog << "(HemoCell) (Fluid) Setting Fluid Equilibrium" << endl;
  plb::Array<T,3> vel_plb = {vel[0],vel[1],vel[2]};
  plb::initializeAtEquilibrium(*lattice, (*lattice).getBoundingBox(), rho, vel_plb);
}

void HemoCell::initializeCellfield() {
  cellfields = new HemoCellFields(*lattice,(*cfg)["domain"]["particleEnvelope"].read<int>(),*this);

  //Correct place for init
  loadBalancer = new LoadBalancer(*this);
}

void HemoCell::setOutputs(string name, vector<int> outputs) {
  hlog << "(HemoCell) (CellField) Setting output variables for " << name << " cells" << endl;
  vector<int> outputs_c = outputs;
  (*cellfields)[name]->setOutputVariables(outputs_c);
}

void HemoCell::setFluidOutputs(vector<int> outputs) {
  hlog << "(HemoCell) (Fluid) Setting output variables for fluid field" << endl;
  vector<int> outputs_c = outputs;
  cellfields->desiredFluidOutputVariables = outputs_c;
}

void HemoCell::setCEPACOutputs(vector<int> outputs) {
  hlog << "(HemoCell) (Fluid) Setting CEPAC output variables for fluid field" << endl;
  vector<int> outputs_c = outputs;
  cellfields->desiredCEPACfieldOutputVariables = outputs_c;
}


void HemoCell::setSystemPeriodicity(unsigned int axis, bool bePeriodic) {
  if (lattice == 0) {
    pcerr << "(HemoCell) (Periodicity) please create a lattice before trying to set the periodicity" << endl;
    exit(1);    
  }
  if (cellfields->immersedParticles == 0) {
    pcerr << "(HemoCell) (Periodicity) please create a particlefield (hemocell.initializeCellfields()) before trying to set the periodicity" << endl;
    exit(1);   
  }
  lattice->periodicity().toggle(axis,bePeriodic);
  cellfields->immersedParticles->periodicity().toggle(axis, bePeriodic);
  cellfields->InitAfterLoadCheckpoint();
}

void HemoCell::setSystemPeriodicityLimit(unsigned int axis, int limit) {
  hlog << "(HemoCell) (Periodicity) Setting periodicity limit of axis " << axis << " to " << limit << endl;
  cellfields->periodicity_limit[axis] = limit;
  
  //recalculate offsets :
  cellfields->periodicity_limit_offset_y = cellfields->periodicity_limit[0];
  cellfields->periodicity_limit_offset_z = cellfields->periodicity_limit[0]*cellfields->periodicity_limit[1];
}

void HemoCell::loadParticles() {
  hlog << "(HemoCell) (CellField) Loading particle positions "  << endl;
  loadParticlesIsCalled = true;
  readPositionsBloodCellField3D(*cellfields, param::dx, *cfg);
  cellfields->syncEnvelopes();
  cellfields->deleteIncompleteCells(false);
}

void HemoCell::loadCheckPoint() {
  hlog << "(HemoCell) (Saving Functions) Loading Checkpoint"  << endl;
  if (global.enableInteriorViscosity) {
    hlog << "(HemoCell) (Saving Functions) Interior Viscosity Entire Grid Refresh does not behave sane with checkpointing, you have been warned" << endl;
  }
  cellfields->load(documentXML, iter, cfg);
}

void HemoCell::saveCheckPoint() {
  hlog << "(HemoCell) (Saving Functions) Saving Checkpoint at timestep " << iter << endl;
  if (global.enableInteriorViscosity) {
    hlog << "(HemoCell) (Saving Functions) Interior Viscosity Entire Grid Refresh does not behave sane with checkpointing, you have been warned" << endl;
  }
  cellfields->save(documentXML, iter, cfg);
}

void HemoCell::writeOutput() {
  global.statistics["output"].start();
  std::string tpi = ((iter != lastOutputAt) ? Profiler::toString((global.statistics.elapsed()-lastOutput)/(iter-lastOutputAt)):"0.00");
  
  lastOutput = global.statistics.elapsed();
  lastOutputAt  = iter;
  // Very naive performance approximation
  pcout << "(HemoCell) (Output) writing output at timestep " << iter << " (" << param::dt * iter<< " s). Approx. performance: " << tpi << " s / iteration." << endl;
  if(repulsionEnabled) {
    cellfields->applyRepulsionForce();
  }
  if(boundaryRepulsionEnabled) {
    cellfields->applyBoundaryRepulsionForce();
  }
  cellfields->syncEnvelopes();
  if (global.cellsDeletedInfo) {
    cellfields->deleteIncompleteCells(true);
  } else {
    cellfields->deleteIncompleteCells(false);   
  }

  //Repoint surfaceparticle forces for output
  cellfields->separate_force_vectors();

  //Recalculate the forces
  cellfields->applyConstitutiveModel(true);

  // Creating a new directory per save
  if (global::mpi().isMainProcessor()) {
    string folder = global::directories().getOutputDir() + "/hdf5/" + zeroPadNumber(iter) ;
    mkpath(folder.c_str(), 0777);
    folder = global::directories().getOutputDir() + "/csv/" + zeroPadNumber(iter) ;
    mkpath(folder.c_str(), 0777);
  }
  global::mpi().barrier();

  //Write Output
  global.statistics.getCurrent()["writeOutput"].start();
  writeCellField3D_HDF5(*cellfields,param::dx,param::dt,iter);
  writeFluidField_HDF5(*cellfields,param::dx,param::dt,iter);
  if (global.enableCEPACfield) {
    writeCEPACField_HDF5(*cellfields,param::dx,param::dt,iter);
  }
  writeCellInfo_CSV(this);
  global.statistics.getCurrent().stop();

  //Repoint surfaceparticle forces for speed
  cellfields->unify_force_vectors();
  cellfields->syncEnvelopes();
  // Continue with performance measurement
  global.statistics.getCurrent().stop();
}

void HemoCell::checkExitSignals() {
  if (interrupted == 1) {
    cout << endl << "Caught Signal, saving work and quitting!" << endl << std::flush;
    exit(1);
  }
}

void HemoCell::iterate() {
  checkExitSignals();
  if (!sanityCheckDone) {
    sanityCheck();
    cellfields->calculateCommunicationStructure();
  }
  global.statistics.getCurrent()["iterate"].start();
  // ### 1 ### Particle Force to Fluid
  if(repulsionEnabled && iter % cellfields->repulsionTimescale == 0) {
    cellfields->applyRepulsionForce();
  }
  if(boundaryRepulsionEnabled && iter % cellfields->boundaryRepulsionTimescale == 0) {
    cellfields->applyBoundaryRepulsionForce();
  }
  cellfields->spreadParticleForce();

  // #### 2 #### LBM
  global.statistics.getCurrent()["collideAndStream"].start();
  lattice->collideAndStream();
  global.statistics.getCurrent().stop();
  if (global.enableCEPACfield) {
    global.statistics.getCurrent()["CEPACcollideAndStream"].start();
    cellfields->CEPACfield->collideAndStream();
    global.statistics.getCurrent().stop();
  }

  if(iter %cellfields->particleVelocityUpdateTimescale == 0) {
    // #### 3 #### IBM interpolation
    cellfields->interpolateFluidVelocity();

    // ### 4 ### sync the particles
    cellfields->syncEnvelopes();
  }

  if(global.enableSolidifyMechanics && !(iter%cellfields->solidifyTimescale)) {
    cellfields->solidifyCells();
  }
  // ### 5 ###
  cellfields->advanceParticles();

  // ### 6 ###
  cellfields->applyConstitutiveModel();    // Calculate Force on Vertices 

#ifdef INTERIOR_VISCOSITY
  if (global.enableInteriorViscosity && iter % cellfields->interiorViscosityEntireGridTimescale == 0) {
    cellfields->deleteIncompleteCells(); // Must be done, next function expects whole cells
    cellfields->findInternalParticleGridPoints();
  }
  if (global.enableInteriorViscosity && iter % cellfields->interiorViscosityTimescale == 0) {
    //cellfields->internalGridPointsMembrane();
  }
#endif  
  
  //We can safely delete non-local cells here, assuming model timestep is divisible by velocity timestep
  if(iter % cellfields->particleVelocityUpdateTimescale == 0) {
    if (global.cellsDeletedInfo) {
      cellfields->deleteIncompleteCells(true);
    }
    cellfields->deleteNonLocalParticles(3);
  }

  global.statistics.getCurrent()["setExternalVector"].start();
  // Reset Forces on the lattice, TODO do own efficient implementation
  setExternalVector(*lattice, (*lattice).getBoundingBox(),
          DESCRIPTOR<T>::ExternalField::forceBeginsAt,
          plb::Array<T, DESCRIPTOR<T>::d>(0.0, 0.0, 0.0));
  global.statistics.getCurrent().stop();
  
  //Small sanity check to see if our MPI is still sane (do we have any unprocessed messages?)
  MPI_Status status;
  int flag;
  MPI_Iprobe(MPI_ANY_SOURCE,MPI_ANY_TAG,MPI_COMM_WORLD,&flag,&status);
  if (flag) {
    cout << "Error there are messages while they are not expected" << endl;
  }
  
  iter++;
  global.statistics.getCurrent().stop();
  int flag;
  if (MPI_Iprobe(MPI_ANY_SOURCE,MPI_ANY_TAG,MPI_COMM_WORLD,&flag,MPI_STATUS_IGNORE)){
    cout << "Error unreceived messages, exiting" << endl;
    exit(1);
  }
}

T HemoCell::calculateFractionalLoadImbalance() {
  hlog << "(HemoCell) (LoadBalancer) Calculating Fractional Load Imbalance at timestep " << iter << endl;
  return loadBalancer->calculateFractionalLoadImbalance();
}

void HemoCell::setMaterialTimeScaleSeparation(string name, unsigned int separation){
  hlog << "(HemoCell) (Timescale Seperation) Setting seperation of " << name << " to " << separation << " timesteps"<<endl;
  (*cellfields)[name]->timescale = separation;
}

void HemoCell::setParticleVelocityUpdateTimeScaleSeparation(unsigned int separation) {
  hlog << "(HemoCell) (Timescale separation) Setting update separation of all particles to " << separation << " timesteps" << endl;
  hlogfile << "(HemoCell) WARNING this introduces great errors" << endl;
  cellfields->particleVelocityUpdateTimescale = separation;
}

void HemoCell::setRepulsionTimeScaleSeperation(unsigned int separation){
  hlog << "(HemoCell) (Repulsion Timescale Seperation) Setting seperation to " << separation << " timesteps"<<endl;
  cellfields->repulsionTimescale = separation;
}

void HemoCell::setSolidifyTimeScaleSeperation(unsigned int separation){
  hlog << "(HemoCell) (Solidify Timescale Seperation) Setting seperation to " << separation << " timesteps"<<endl;
  cellfields->solidifyTimescale = separation;
}

void HemoCell::setInteriorViscosityTimeScaleSeperation(unsigned int separation, unsigned int separation_entire_grid){
  hlog << "(HemoCell) (Interior Viscosity Timescale Seperation) Setting seperation to " << separation << " timesteps"<<endl;
  hlog << "(HemoCell) (Interior Viscosity Timescale Seperation) Setting entire grid refresh to " << separation_entire_grid << " timesteps"<<endl;

  cellfields->interiorViscosityTimescale = separation;
  cellfields->interiorViscosityEntireGridTimescale = separation_entire_grid;
}

void HemoCell::setMinimumDistanceFromSolid(string name, T distance) {
  hlog << "(HemoCell) (Set Distance) Setting minimum distance from solid to " << distance << " micrometer for " << name << endl; 
  if (loadParticlesIsCalled) {
    pcout << "(HemoCell) (Set Distance) WARNING: this function is called after the particles are loaded, so it probably has no effect" << endl;
  }
  (*cellfields)[name]->minimumDistanceFromSolid = distance;
}

void HemoCell::setRepulsion(T repulsionConstant, T repulsionCutoff) {
  hlog << "(HemoCell) (Repulsion) Setting repulsion constant to " << repulsionConstant << ". repulsionCutoff to" << repulsionCutoff << " Âµm" << endl;
  hlogfile << "(HemoCell) (Repulsion) Enabling repulsion" << endl;
  cellfields->repulsionConstant = repulsionConstant;
  cellfields->repulsionCutoff = repulsionCutoff*(1e-6/param::dx);
  repulsionEnabled = true;
}

void HemoCell::enableBoundaryParticles(T boundaryRepulsionConstant, T boundaryRepulsionCutoff, unsigned int timestep) {
  cellfields->populateBoundaryParticles();
  hlog << "(HemoCell) (Repulsion) Setting boundary repulsion constant to " << boundaryRepulsionConstant << ". boundary repulsionCutoff to" << boundaryRepulsionCutoff << " Âµm" << endl;
  hlogfile << "(HemoCell) (Repulsion) Enabling boundary repulsion" << endl;
  cellfields->boundaryRepulsionConstant = boundaryRepulsionConstant;
  cellfields->boundaryRepulsionCutoff = boundaryRepulsionCutoff*(1e-6/param::dx);
  cellfields->boundaryRepulsionTimescale = timestep;
  boundaryRepulsionEnabled = true;
}

void HemoCell::specifyPreInlet(MultiScalarField3D<int>& flagMatrix) {
  preInlet = PreInlet(flagMatrix);
  preInlet.preinlet_length = (*cfg)["preInlet"]["parameters"]["lengthN"].read<int>();
  preInlet.location.z0 -= preInlet.preinlet_length;
}

void HemoCell::initializeLattice(MultiBlockManagement3D const & management) {
  if (lattice) {
    delete lattice;
  }

  if (!preInlet.initialized) {
    hlog << "(HemoCell) No preinlet specified, running with all cores on domain with given management" << endl;
    lattice = new MultiBlockLattice3D<T,DESCRIPTOR>(management,
            defaultMultiBlockPolicy3D().getBlockCommunicator(),
            defaultMultiBlockPolicy3D().getCombinedStatistics(),
            defaultMultiBlockPolicy3D().getMultiCellAccess<T, DESCRIPTOR>(),
            new GuoExternalForceBGKdynamics<T, DESCRIPTOR>(1.0/param::tau));
    return;
  }
  if (global::mpi().getSize() <= 1) {
    hlog << "(HemoCell) (PreInlet) Trying to run with preInlet with less than 2 processors, specify at least 2, exiting ..." << endl;
    exit(1);
  }
  
  plint totalNodes = 0;
  totalNodes += preInlet.getNumberOfNodes();
  totalNodes += cellsInBoundingBox(management.getBoundingBox());
  
  preInlet.nProcs = global::mpi().getSize()*(preInlet.getNumberOfNodes()/(T)totalNodes);
  if (preInlet.nProcs == 0) {
    preInlet.nProcs = 1;
  }
  
  int nProcs = global::mpi().getSize()-preInlet.nProcs;
  
  //Assign processors to PreInlet or Domain
  unsigned int currentPreInlet = 0;
  int currentNode = 0;
  for (int i = 0 ; i < global::mpi().getSize() ; i++) {
    if (currentPreInlet >= 1) {
      if (i == global::mpi().getRank()) {
        partOfpreInlet = false;
      }
      BlockToMpi[currentNode] = i;
      currentNode ++;
    } else {
      if (i == global::mpi().getRank()) {
        partOfpreInlet = true;
      }
      preInlet.BlockToMpi[currentNode] = i;
      currentNode ++;
      if (preInlet.nProcs <= currentNode) {
        currentNode = 0;
        currentPreInlet++;
      }
    }
  }
  
  SparseBlockStructure3D sb_preinlet = createRegularDistribution3D(preInlet.location,preInlet.nProcs);
  ExplicitThreadAttribution * eta_preinlet = new ExplicitThreadAttribution(preInlet.BlockToMpi);
  preinlet_management = new MultiBlockManagement3D(sb_preinlet,eta_preinlet,management.getEnvelopeWidth(),management.getRefinementLevel());

  SparseBlockStructure3D sb = createRegularDistribution3D(management.getBoundingBox(),nProcs);
  ExplicitThreadAttribution * eta = new ExplicitThreadAttribution(BlockToMpi);
  lattice_management = new MultiBlockManagement3D(sb,eta,management.getEnvelopeWidth(),management.getRefinementLevel());
  
  if (!partOfpreInlet) {
    lattice = new MultiBlockLattice3D<T,DESCRIPTOR>(*lattice_management,
            defaultMultiBlockPolicy3D().getBlockCommunicator(),
            defaultMultiBlockPolicy3D().getCombinedStatistics(),
            defaultMultiBlockPolicy3D().getMultiCellAccess<T, DESCRIPTOR>(),
            new GuoExternalForceBGKdynamics<T, DESCRIPTOR>(1.0/param::tau));
  } else {
    
    lattice = new MultiBlockLattice3D<T,DESCRIPTOR>(*preinlet_management,
            defaultMultiBlockPolicy3D().getBlockCommunicator(),
            defaultMultiBlockPolicy3D().getCombinedStatistics(),
            defaultMultiBlockPolicy3D().getMultiCellAccess<T, DESCRIPTOR>(),
            new GuoExternalForceBGKdynamics<T, DESCRIPTOR>(1.0/param::tau));
    preInlet.partOfpreInlet = true;
  }
}

#ifdef HEMO_PARMETIS
void HemoCell::doLoadBalance() {
	pcout << "(HemoCell) (LoadBalancer) Balancing Atomic Block over mpi processes" << endl;
  loadBalancer->doLoadBalance();
}
#endif

void HemoCell::doRestructure(bool checkpoint_avail) {
  hlog << "(HemoCell) (LoadBalancer) Restructuring Atomic Blocks on processors" << endl;
  loadBalancer->restructureBlocks(checkpoint_avail);
}

void HemoCell::sanityCheck() {
  hlog << "(HemoCell) (SanityCheck) Performing Sanity check on simulation parameters and setup" << endl;
  //Lattice sanity
  if (param::dx != 5e-7) {
    hlog << "(HemoCell) (SanityCheck) WARNING: Fluid dx is not 5e-7 but " << param::dx << " This is unvalidated!" << endl;
  }

  int env_min_width = (12e-6 /param::dx)+1;
  int env_width = cellfields->immersedParticles->getMultiBlockManagement().getEnvelopeWidth();
  if (env_width < env_min_width) {
    hlog << "(HemoCell) (SanityCheck) WARNING: Envelope width is very small: " << env_width << " (" << env_width*param::dx << "µm) Instead of "  << env_min_width << "!" << endl;

  }
  
  //Material sanity
  if (boundaryRepulsionEnabled) {
    if (cellfields->boundaryRepulsionTimescale%cellfields->particleVelocityUpdateTimescale!=0) {
     hlog << "(HemoCell) Error, Particle velocity timescale separation cannot divide this repulsion timescale separation, exiting ..." <<endl;
     exit(1);
    }
  }
  
  if (repulsionEnabled) {
    if (cellfields->repulsionTimescale%cellfields->particleVelocityUpdateTimescale!=0) {
       hlog << "(HemoCell) Error, Velocity timescale separation cannot divide this repulsion timescale separation, exiting ..." <<endl;
       exit(1);
    }
  }
  
  if (global.enableInteriorViscosity) {
    if (cellfields->interiorViscosityEntireGridTimescale%cellfields->particleVelocityUpdateTimescale!=0 || 
        cellfields->interiorViscosityTimescale%cellfields->particleVelocityUpdateTimescale!=0) {
       hlog << "(HemoCell) Error, Velocity timescale separation cannot divide this interior viscosity timescale separation, exiting ..." <<endl;
       exit(1);
    }
  }
  
  for (unsigned int i = 0; i < cellfields->size() ; i++) {
    if ((*cellfields)[i]->timescale%cellfields->particleVelocityUpdateTimescale !=0) {
      hlog << "(HemoCell) Error, Velocity timescale separation cannot divide all material timescale separations, exiting ..." <<endl;
      exit(1);
    }
  }
  
  //Cellfields Sanity
  //Check number of neighbours
  if (cellfields->max_neighbours > 30) {
    hlog << "(HemoCell) WARNING: The number of atomic neighbours is suspiciously high: " << cellfields->max_neighbours << " Usually it should be < 30 ! Check the atomic block structure!" << endl;
  }
    
  //Parameter Sanity
#ifdef FORCE_LIMIT
  hlog << "(HemoCell) WARNING: Force limit active at " << FORCE_LIMIT << " pN. Results can be inaccurate due to force capping." << endl;
#endif
  if (sizeof(T) == sizeof(float)) {
    hlog << "(HemoCell) WARNING: Running with single precision, you might want to switch to double precision" << endl;
  }

  // Check lattice viscosity [0.01, 0.45]
  if(param::nu_lbm < 0.01 || param::nu_lbm > 0.45) {
        hlog << "(WARNING!!!) lattice viscosity [" << param::nu_lbm << "] is not in the stable range for LBM [0.01, 0.45]!" << std::endl;
  }

  // Check for lattice velocity to ensure low Courant number (LBM is explicit afterall...)
  if(param::u_lbm_max > 0.1) {
    hlog << "(WARNING!!!) lattice velocity [" << param::u_lbm_max << "] is too high [>0.1]!" << std::endl;
  }
     
  sanityCheckDone = true;
}<|MERGE_RESOLUTION|>--- conflicted
+++ resolved
@@ -26,11 +26,7 @@
 #include <stdio.h>
 #include <unistd.h>
 #include <limits.h>
-<<<<<<< HEAD
-#include <openmpi/mpi.h>
-=======
 #include <mpi.h>
->>>>>>> 6bf99ddb
 
 #include "readPositionsBloodCells.h"
 #include "hemoCellFunctional.h"
@@ -295,20 +291,14 @@
   global.statistics.getCurrent().stop();
   
   //Small sanity check to see if our MPI is still sane (do we have any unprocessed messages?)
-  MPI_Status status;
   int flag;
-  MPI_Iprobe(MPI_ANY_SOURCE,MPI_ANY_TAG,MPI_COMM_WORLD,&flag,&status);
+  MPI_Iprobe(MPI_ANY_SOURCE,MPI_ANY_TAG,MPI_COMM_WORLD,&flag,MPI_STATUS_IGNORE);
   if (flag) {
     cout << "Error there are messages while they are not expected" << endl;
   }
   
   iter++;
   global.statistics.getCurrent().stop();
-  int flag;
-  if (MPI_Iprobe(MPI_ANY_SOURCE,MPI_ANY_TAG,MPI_COMM_WORLD,&flag,MPI_STATUS_IGNORE)){
-    cout << "Error unreceived messages, exiting" << endl;
-    exit(1);
-  }
 }
 
 T HemoCell::calculateFractionalLoadImbalance() {
