#include "rbcHighOrderModel.h"
//TODO Make all inner hemo::Array variables constant as well


RbcHighOrderModel::RbcHighOrderModel(Config & modelCfg_, HemoCellField & cellField_) : CellMechanics(cellField_),
                  cellField(cellField_),
                  k_volume( RbcHighOrderModel::calculate_kVolume(modelCfg_,*cellField_.meshmetric) ),
                  k_area( RbcHighOrderModel::calculate_kArea(modelCfg_,*cellField_.meshmetric) ), 
                  k_link( RbcHighOrderModel::calculate_kLink(modelCfg_,*cellField_.meshmetric) ), 
                  k_bend( RbcHighOrderModel::calculate_kBend(modelCfg_,*cellField_.meshmetric) ),
                  eta_m( RbcHighOrderModel::calculate_etaM(modelCfg_) ),
                  eta_v( RbcHighOrderModel::calculate_etaV(modelCfg_) )
    {};

void RbcHighOrderModel::ParticleMechanics(map<int,vector<HemoCellParticle *>> & particles_per_cell, const map<int,bool> & lpc, size_t ctype) {

  for (const auto & pair : lpc) { //For all cells with at least one lsp in the local domain.
    const int & cid = pair.first;
    vector<HemoCellParticle*> & cell = particles_per_cell[cid];
    if (cell[0]->celltype != ctype) continue; //only execute on correct particle

    //Calculate Cell Values that need all particles (but do it most efficient
    //tailored to this class)
    double volume = 0.0;
    int triangle_n = 0;
    vector<double> triangle_areas;
    triangle_areas.reserve(cellConstants.triangle_list.size());
    vector<hemo::Array<double,3>> triangle_normals;
    triangle_normals.reserve(cellConstants.triangle_list.size());

    // Per-triangle calculations
    for (const hemo::Array<plint,3> & triangle : cellConstants.triangle_list) {
      const hemo::Array<double,3> & v0 = cell[triangle[0]]->position;
      const hemo::Array<double,3> & v1 = cell[triangle[1]]->position;
      const hemo::Array<double,3> & v2 = cell[triangle[2]]->position;
      
      //Volume
      const double v210 = v2[0]*v1[1]*v0[2];
      const double v120 = v1[0]*v2[1]*v0[2];
      const double v201 = v2[0]*v0[1]*v1[2];
      const double v021 = v0[0]*v2[1]*v1[2];
      const double v102 = v1[0]*v0[1]*v2[2];
      const double v012 = v0[0]*v1[1]*v2[2];
      volume += (-v210+v120+v201-v021-v102+v012); // the factor of 1/6 moved to after the summation -> saves a few flops
      
      //Area
      double area; 
      hemo::Array<double,3> t_normal;
      computeTriangleAreaAndUnitNormal(v0, v1, v2, area, t_normal);

      const double areaRatio = (area - /*cellConstants.area_mean_eq*/ cellConstants.triangle_area_eq_list[triangle_n])
                               / /*cellConstants.area_mean_eq*/ cellConstants.triangle_area_eq_list[triangle_n];      
       
      //area force magnitude
#ifdef FORCE_LIMIT
      const double afm = k_area * (areaRatio+areaRatio/std::fabs(0.09-areaRatio*areaRatio));
#else
      const double afm = k_area * (areaRatio+areaRatio/(0.09-areaRatio*areaRatio));
#endif

      hemo::Array<double,3> centroid;
      centroid[0] = (v0[0]+v1[0]+v2[0])/3.0;
      centroid[1] = (v0[1]+v1[1]+v2[1])/3.0;
      centroid[2] = (v0[2]+v1[2]+v2[2])/3.0;
      hemo::Array<double,3> av0 = centroid - v0;
      hemo::Array<double,3> av1 = centroid - v1;
      hemo::Array<double,3> av2 = centroid - v2;

      *cell[triangle[0]]->force_area += afm*av0;
      *cell[triangle[1]]->force_area += afm*av1;
      *cell[triangle[2]]->force_area += afm*av2;

      //Store values necessary later
      triangle_areas.push_back(area);
      triangle_normals.push_back(t_normal);

      triangle_n++;
    }
    
    volume *= (1.0/6.0);

    //Volume
    const double volume_frac = (volume-cellConstants.volume_eq)/cellConstants.volume_eq;
#ifdef FORCE_LIMIT
    const double volume_force = -k_volume * volume_frac/std::fabs(0.01-volume_frac*volume_frac);
#else
    const double volume_force = -k_volume * volume_frac/(0.01-volume_frac*volume_frac);    
#endif
    triangle_n = 0;

//Volume force loop
    for (const hemo::Array<plint,3> & triangle : cellConstants.triangle_list) {
      // Scale volume force with local face area
      const hemo::Array<double, 3> local_volume_force = (volume_force*triangle_normals[triangle_n])*(triangle_areas[triangle_n]/cellConstants.area_mean_eq);
      *cell[triangle[0]]->force_volume += local_volume_force;
      *cell[triangle[1]]->force_volume += local_volume_force;
      *cell[triangle[2]]->force_volume += local_volume_force;

      triangle_n++;
    }

<<<<<<< HEAD
//Vertex bending force loop
    for (long unsigned int i = 0 ; i < cell.size() ; i++) {
      Array<double,3> vertexes_sum = {0.,0.,0.};
      Array<double,3> vertices_vel_sum = {0.,0.,0.};

      const Array<plint,6> & edges = cellConstants.vertex_edges[i];
      unsigned int absent = 0;
      for (unsigned int j = 0 ; j < 6 ; j++ ) {
        if (edges[j] == -1) {
          absent++;
          continue;
        }
        vertexes_sum += cell[edges[j]]->position;
        vertices_vel_sum += cell[edges[j]]->v;
      }
      const Array<double,3> vertexes_middle = vertexes_sum/(6.0-absent);
      const Array<double,3> vertices_vavg = vertices_vel_sum/(6.0-absent);

      const Array<double, 3> dev = vertexes_middle - cell[i]->position;
      const double n_dev = norm(dev);
      const Array<double, 3> nv_dev = dev / n_dev;
      const double dDev = n_dev / cellConstants.edge_mean_eq;

      //TODO scale bending force
#ifdef FORCE_LIMIT
      const Array<double,3> bending_force = k_bend * ( dDev + dDev/std::fabs(0.5-dDev*dDev)) * dev / n_dev; // tau_b comes from the angle limit w. eq.lat.tri. assumptiln
#else
      const Array<double,3> bending_force = k_bend * ( dDev + dDev/std::fabs(0.5-dDev*dDev)) * dev / n_dev;
#endif      
      // Calculating viscous term
      const Array<double,3> rel_vel_v = vertices_vavg - cell[i]->v;
      const Array<double,3> rel_vel_proj = dot(nv_dev, rel_vel_v) * nv_dev;
      const Array<double,3> Fvisc_vol = eta_v * rel_vel_proj * 0.866 * cellConstants.edge_mean_eq;

      //Apply bending force
      *cell[i]->force_bending += bending_force;
      *cell[i]->force_visc += Fvisc_vol;
      const Array<double,3> negative_bending_force = -bending_force/(6.0-absent);
      for (unsigned int j = 0 ; j < 6 - absent; j++ ) {
        *cell[edges[j]]->force_bending += negative_bending_force;
      }              
    }
=======
>>>>>>> 47cd0dc6
    // Per-edge calculations
    int edge_n=0;
    for (const hemo::Array<plint,2> & edge : cellConstants.edge_list) {
      const hemo::Array<double,3> & p0 = cell[edge[0]]->position;
      const hemo::Array<double,3> & p1 = cell[edge[1]]->position;

      // Link force
      const hemo::Array<double,3> edge_vec = p1-p0;
      const double edge_length = norm(edge_vec);
      const hemo::Array<double,3> edge_uv = edge_vec/edge_length;
      const double edge_frac = (edge_length - /*cellConstants.edge_mean_eq*/ cellConstants.edge_length_eq_list[edge_n])
                               / /*cellConstants.edge_mean_eq*/ cellConstants.edge_length_eq_list[edge_n];

#ifdef FORCE_LIMIT
      const double edge_force_scalar = k_link * ( edge_frac + edge_frac/std::fabs(9.0-edge_frac*edge_frac));   // allows at max. 300% stretch
#else
      const double edge_force_scalar = k_link * ( edge_frac + edge_frac/(9.0-edge_frac*edge_frac));   // allows at max. 300% stretch
#endif
      const hemo::Array<double,3> force = edge_uv*edge_force_scalar;
      *cell[edge[0]]->force_link += force;
      *cell[edge[1]]->force_link -= force;

      // Membrane viscosity of bilipid layer
      // F = eta * (dv/l) * l. 
      const hemo::Array<double,3> rel_vel = cell[edge[1]]->v - cell[edge[0]]->v;
      const hemo::Array<double,3> rel_vel_projection = dot(rel_vel, edge_uv) * edge_uv;
      const hemo::Array<double,3> Fvisc_memb = eta_m * rel_vel_projection;
      *cell[edge[0]]->force_visc += Fvisc_memb;
      *cell[edge[1]]->force_visc -= Fvisc_memb; 


      // calculate triangle normals, this should be in a function
      const plint b0 = cellConstants.edge_bending_triangles_list[edge_n][0];
      const plint b1 = cellConstants.edge_bending_triangles_list[edge_n][1];

      const hemo::Array<double,3> b00 = particles_per_cell[cid][cellField.meshElement.getVertexId(b0,0)]->position;
      const hemo::Array<double,3> b01 = particles_per_cell[cid][cellField.meshElement.getVertexId(b0,1)]->position;
      const hemo::Array<double,3> b02 = particles_per_cell[cid][cellField.meshElement.getVertexId(b0,2)]->position;
      
      const hemo::Array<double,3> b10 = particles_per_cell[cid][cellField.meshElement.getVertexId(b1,0)]->position;
      const hemo::Array<double,3> b11 = particles_per_cell[cid][cellField.meshElement.getVertexId(b1,1)]->position;
      const hemo::Array<double,3> b12 = particles_per_cell[cid][cellField.meshElement.getVertexId(b1,2)]->position;

      const hemo::Array<double,3> V1 = computeTriangleNormal(b00,b01,b02, false);
      const hemo::Array<double,3> V2 = computeTriangleNormal(b10,b11,b12, false);

     
      //const hemo::Array<double,3> x2 = cell[cellConstants.edge_bending_triangles_outer_points[edge_n][0]]->position;


      double angle = getAngleBetweenFaces(V1, V2, edge_uv);

      //calculate resulting bending force
      const double angle_frac = cellConstants.edge_angle_eq_list[edge_n]/*cellConstants.angle_mean_eq*/ - angle;
#ifdef FORCE_LIMIT
      const double force_magnitude = - k_bend * (angle_frac + angle_frac / std::fabs(2.467 - angle_frac * angle_frac)); // tau_b = pi/2
#else
      const double force_magnitude = - k_bend * (angle_frac + angle_frac / (2.467 - angle_frac * angle_frac)); // tau_b = pi/2      
#endif

      //TODO make bending force differ with area, V1 and V2 are unit vectors right now!
      const hemo::Array<double,3> v1v2 = (V1 + V2)*0.5; 
      const hemo::Array<double,3> bending_force = force_magnitude*v1v2;
      *cell[edge[0]]->force_bending += bending_force;
      *cell[edge[1]]->force_bending += bending_force;
      *cell[cellConstants.edge_bending_triangles_outer_points[edge_n][0]]->force_bending -= force_magnitude * V1;
      *cell[cellConstants.edge_bending_triangles_outer_points[edge_n][1]]->force_bending -= force_magnitude * V2;


      // Volume viscosity of cytoplasm based on relative outer vertex velocity
      // F = eta * (dv/2l) * area. | area = sqrt(3)*l^2/4 => F = eta * dv * sqrt(3)/8 * l
      const hemo::Array<double,3> outer_end_rel_vel = cell[cellConstants.edge_bending_triangles_outer_points[edge_n][1]]->v 
                                              - cell[cellConstants.edge_bending_triangles_outer_points[edge_n][0]]->v;
      const hemo::Array<double,3> section = cell[cellConstants.edge_bending_triangles_outer_points[edge_n][1]]->position 
                                    - cell[cellConstants.edge_bending_triangles_outer_points[edge_n][0]]->position;
      const hemo::Array<double,3> section_dir = section / norm(section);
      const hemo::Array<double,3> vel_projection = dot(outer_end_rel_vel, section_dir) * section_dir; // relative velocity magn. between the points projected on the line between them
      const hemo::Array<double,3> vel_rejection = outer_end_rel_vel - vel_projection;
      const hemo::Array<double,3> Fvisc_vol = eta_v * vel_rejection * 0.2165 * cellConstants.edge_mean_eq; // assuming similar triangle areas
      *cell[cellConstants.edge_bending_triangles_outer_points[edge_n][0]]->force_visc +=  Fvisc_vol * 0.5 ;
      *cell[cellConstants.edge_bending_triangles_outer_points[edge_n][1]]->force_visc -=  Fvisc_vol * 0.5;                            

      edge_n++;
    }

  } 
};

void RbcHighOrderModel::statistics() {
    pcout << "(Cell-mechanics model) High Order model parameters for " << cellField.name << " cellfield" << std::endl; 
    pcout << "\t k_link:   " << k_link << std::endl; 
    pcout << "\t k_area:   " << k_area << std::endl; 
    pcout << "\t k_bend: : " << k_bend << std::endl; 
    pcout << "\t k_volume: " << k_volume << std::endl;
    pcout << "\t eta_m:    " << eta_m << std::endl;
    pcout << "\t eta_v:    " << eta_v << std::endl;
};


// Provide methods to calculate and scale to coefficients from here

double RbcHighOrderModel::calculate_etaV(Config & cfg ){
  return cfg["MaterialModel"]["eta_v"].read<double>() * param::dx * param::dt / param::dm; //== dx^2/dN/dt
};

double RbcHighOrderModel::calculate_etaM(Config & cfg ){
  return cfg["MaterialModel"]["eta_m"].read<double>() * param::dx / param::dt / param::df;
};

double RbcHighOrderModel::calculate_kBend(Config & cfg, MeshMetrics<double> & meshmetric ){
  double eqLength = meshmetric.getMeanLength();
  return cfg["MaterialModel"]["kBend"].read<double>() * param::kBT_lbm / eqLength;
};

double RbcHighOrderModel::calculate_kVolume(Config & cfg, MeshMetrics<double> & meshmetric){
  double kVolume =  cfg["MaterialModel"]["kVolume"].read<double>();
  double eqLength = meshmetric.getMeanLength();
  kVolume *= param::kBT_lbm/(eqLength*eqLength*eqLength);
  //kVolume /= meshmetric.getNumVertices();
  return kVolume;
};

double RbcHighOrderModel::calculate_kArea(Config & cfg, MeshMetrics<double> & meshmetric){
  double kArea =  cfg["MaterialModel"]["kArea"].read<double>();
  double eqLength = meshmetric.getMeanLength();
  kArea *= param::kBT_lbm/(eqLength*eqLength);
  return kArea;
};

double RbcHighOrderModel::calculate_kLink(Config & cfg, MeshMetrics<double> & meshmetric){
  double kLink = cfg["MaterialModel"]["kLink"].read<double>();
  double persistenceLengthFine = 7.5e-9; // In meters -> this is a biological value
  //TODO: It should scale with the number of surface points!
  double plc = persistenceLengthFine/param::dx;
  kLink *= param::kBT_lbm/plc;
  return kLink;
};<|MERGE_RESOLUTION|>--- conflicted
+++ resolved
@@ -99,7 +99,6 @@
       triangle_n++;
     }
 
-<<<<<<< HEAD
 //Vertex bending force loop
     for (long unsigned int i = 0 ; i < cell.size() ; i++) {
       Array<double,3> vertexes_sum = {0.,0.,0.};
@@ -142,8 +141,6 @@
         *cell[edges[j]]->force_bending += negative_bending_force;
       }              
     }
-=======
->>>>>>> 47cd0dc6
     // Per-edge calculations
     int edge_n=0;
     for (const hemo::Array<plint,2> & edge : cellConstants.edge_list) {
@@ -173,58 +170,6 @@
       const hemo::Array<double,3> Fvisc_memb = eta_m * rel_vel_projection;
       *cell[edge[0]]->force_visc += Fvisc_memb;
       *cell[edge[1]]->force_visc -= Fvisc_memb; 
-
-
-      // calculate triangle normals, this should be in a function
-      const plint b0 = cellConstants.edge_bending_triangles_list[edge_n][0];
-      const plint b1 = cellConstants.edge_bending_triangles_list[edge_n][1];
-
-      const hemo::Array<double,3> b00 = particles_per_cell[cid][cellField.meshElement.getVertexId(b0,0)]->position;
-      const hemo::Array<double,3> b01 = particles_per_cell[cid][cellField.meshElement.getVertexId(b0,1)]->position;
-      const hemo::Array<double,3> b02 = particles_per_cell[cid][cellField.meshElement.getVertexId(b0,2)]->position;
-      
-      const hemo::Array<double,3> b10 = particles_per_cell[cid][cellField.meshElement.getVertexId(b1,0)]->position;
-      const hemo::Array<double,3> b11 = particles_per_cell[cid][cellField.meshElement.getVertexId(b1,1)]->position;
-      const hemo::Array<double,3> b12 = particles_per_cell[cid][cellField.meshElement.getVertexId(b1,2)]->position;
-
-      const hemo::Array<double,3> V1 = computeTriangleNormal(b00,b01,b02, false);
-      const hemo::Array<double,3> V2 = computeTriangleNormal(b10,b11,b12, false);
-
-     
-      //const hemo::Array<double,3> x2 = cell[cellConstants.edge_bending_triangles_outer_points[edge_n][0]]->position;
-
-
-      double angle = getAngleBetweenFaces(V1, V2, edge_uv);
-
-      //calculate resulting bending force
-      const double angle_frac = cellConstants.edge_angle_eq_list[edge_n]/*cellConstants.angle_mean_eq*/ - angle;
-#ifdef FORCE_LIMIT
-      const double force_magnitude = - k_bend * (angle_frac + angle_frac / std::fabs(2.467 - angle_frac * angle_frac)); // tau_b = pi/2
-#else
-      const double force_magnitude = - k_bend * (angle_frac + angle_frac / (2.467 - angle_frac * angle_frac)); // tau_b = pi/2      
-#endif
-
-      //TODO make bending force differ with area, V1 and V2 are unit vectors right now!
-      const hemo::Array<double,3> v1v2 = (V1 + V2)*0.5; 
-      const hemo::Array<double,3> bending_force = force_magnitude*v1v2;
-      *cell[edge[0]]->force_bending += bending_force;
-      *cell[edge[1]]->force_bending += bending_force;
-      *cell[cellConstants.edge_bending_triangles_outer_points[edge_n][0]]->force_bending -= force_magnitude * V1;
-      *cell[cellConstants.edge_bending_triangles_outer_points[edge_n][1]]->force_bending -= force_magnitude * V2;
-
-
-      // Volume viscosity of cytoplasm based on relative outer vertex velocity
-      // F = eta * (dv/2l) * area. | area = sqrt(3)*l^2/4 => F = eta * dv * sqrt(3)/8 * l
-      const hemo::Array<double,3> outer_end_rel_vel = cell[cellConstants.edge_bending_triangles_outer_points[edge_n][1]]->v 
-                                              - cell[cellConstants.edge_bending_triangles_outer_points[edge_n][0]]->v;
-      const hemo::Array<double,3> section = cell[cellConstants.edge_bending_triangles_outer_points[edge_n][1]]->position 
-                                    - cell[cellConstants.edge_bending_triangles_outer_points[edge_n][0]]->position;
-      const hemo::Array<double,3> section_dir = section / norm(section);
-      const hemo::Array<double,3> vel_projection = dot(outer_end_rel_vel, section_dir) * section_dir; // relative velocity magn. between the points projected on the line between them
-      const hemo::Array<double,3> vel_rejection = outer_end_rel_vel - vel_projection;
-      const hemo::Array<double,3> Fvisc_vol = eta_v * vel_rejection * 0.2165 * cellConstants.edge_mean_eq; // assuming similar triangle areas
-      *cell[cellConstants.edge_bending_triangles_outer_points[edge_n][0]]->force_visc +=  Fvisc_vol * 0.5 ;
-      *cell[cellConstants.edge_bending_triangles_outer_points[edge_n][1]]->force_visc -=  Fvisc_vol * 0.5;                            
 
       edge_n++;
     }
