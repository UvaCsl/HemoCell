#ifndef Hemo_CommonCellConstants_H
#define Hemo_CommonCellConstants_H

class CommonCellConstants;

#include "hemocell_internal.h"
#include "geometryUtils.h"

//Forward declaration:
class HemoCellField;

class CommonCellConstants {
  private:
  CommonCellConstants(HemoCellField & cellField_,
                      vector<hemo::Array<plint,3>> triangle_list_,
                      vector<hemo::Array<plint,2>> edge_list_,
                      vector<double> edge_length_eq_list_,
                      vector<double> edge_angle_eq_list_,
<<<<<<< HEAD
                      vector<hemo::Array<plint,2>> edge_bending_triangles_list_,
                      vector<hemo::Array<plint,2>> edge_bending_triangles_outer_points_,
=======
                      vector<double> surface_patch_center_eq_list,
                      vector<Array<plint,2>> edge_bending_triangles_list_,
                      vector<Array<plint,2>> edge_bending_triangles_outer_points_,
>>>>>>> 33d3ecf6
                      vector<double> triangle_area_eq_list_,
                      vector<hemo::Array<plint,6>> vertex_vertexes_,
          vector<hemo::Array<plint,6>> vertex_edges_,
          vector<hemo::Array<signed int,6>> vertex_edges_sign_,
          vector<unsigned int> vertex_n_vertexes_,
          vector<hemo::Array<hemo::Array<plint,2>,6>> vertex_outer_edges_per_vertex_,
          vector<hemo::Array<hemo::Array<signed int,2>,6>> vertex_outer_edges_per_vertex_sign_,
                      double volume_eq_, double area_mean_eq_,
                      double edge_mean_eq_, double angle_mean_eq_);
  public: 
  static CommonCellConstants CommonCellConstantsConstructor(HemoCellField &);


  HemoCellField & cellField;
  const vector<hemo::Array<plint,3>> triangle_list;
  const vector<hemo::Array<plint,2>> edge_list;

  const vector<double> edge_length_eq_list;
  const vector<double> edge_angle_eq_list;
<<<<<<< HEAD
  const vector<hemo::Array<plint,2>> edge_bending_triangles_list;
  const vector<hemo::Array<plint,2>> edge_bending_triangles_outer_points;
=======
  const vector<double> surface_patch_center_eq_list;
  const vector<Array<plint,2>> edge_bending_triangles_list;
  const vector<Array<plint,2>> edge_bending_triangles_outer_points;
>>>>>>> 33d3ecf6
  const vector<double> triangle_area_eq_list;
  const vector<hemo::Array<plint,6>> vertex_vertexes;
  const vector<hemo::Array<plint,6>> vertex_edges;
  const vector<hemo::Array<signed int,6>> vertex_edges_sign;
  const vector<unsigned int> vertex_n_vertexes;
  const vector<hemo::Array<hemo::Array<plint,2>,6>> vertex_outer_edges_per_vertex;
  const vector<hemo::Array<hemo::Array<signed int,2>,6>> vertex_outer_edges_per_vertex_sign;

  const double volume_eq;
  const double area_mean_eq;
  const double edge_mean_eq;
  const double angle_mean_eq;

};
#endif<|MERGE_RESOLUTION|>--- conflicted
+++ resolved
@@ -16,14 +16,9 @@
                       vector<hemo::Array<plint,2>> edge_list_,
                       vector<double> edge_length_eq_list_,
                       vector<double> edge_angle_eq_list_,
-<<<<<<< HEAD
+                      vector<double> surface_patch_center_eq_list,
                       vector<hemo::Array<plint,2>> edge_bending_triangles_list_,
                       vector<hemo::Array<plint,2>> edge_bending_triangles_outer_points_,
-=======
-                      vector<double> surface_patch_center_eq_list,
-                      vector<Array<plint,2>> edge_bending_triangles_list_,
-                      vector<Array<plint,2>> edge_bending_triangles_outer_points_,
->>>>>>> 33d3ecf6
                       vector<double> triangle_area_eq_list_,
                       vector<hemo::Array<plint,6>> vertex_vertexes_,
           vector<hemo::Array<plint,6>> vertex_edges_,
@@ -43,14 +38,9 @@
 
   const vector<double> edge_length_eq_list;
   const vector<double> edge_angle_eq_list;
-<<<<<<< HEAD
   const vector<hemo::Array<plint,2>> edge_bending_triangles_list;
   const vector<hemo::Array<plint,2>> edge_bending_triangles_outer_points;
-=======
   const vector<double> surface_patch_center_eq_list;
-  const vector<Array<plint,2>> edge_bending_triangles_list;
-  const vector<Array<plint,2>> edge_bending_triangles_outer_points;
->>>>>>> 33d3ecf6
   const vector<double> triangle_area_eq_list;
   const vector<hemo::Array<plint,6>> vertex_vertexes;
   const vector<hemo::Array<plint,6>> vertex_edges;
