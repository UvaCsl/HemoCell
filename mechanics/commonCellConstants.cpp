--- conflicted
+++ resolved
@@ -8,14 +8,9 @@
                       vector<hemo::Array<plint,2>> edge_list_,
                       vector<double> edge_length_eq_list_,
                       vector<double> edge_angle_eq_list_,
-<<<<<<< HEAD
                       vector<hemo::Array<plint,2>> edge_bending_triangles_list_,
                       vector<hemo::Array<plint,2>> edge_bending_triangles_outer_points_,
-=======
                       vector<double> surface_patch_center_eq_list_,
-                      vector<Array<plint,2>> edge_bending_triangles_list_,
-                      vector<Array<plint,2>> edge_bending_triangles_outer_points_,
->>>>>>> 33d3ecf6
                       vector<double> triangle_area_eq_list_,
                       vector<hemo::Array<plint,6>> vertex_vertexes_,
           vector<hemo::Array<plint,6>> vertex_edges_,
@@ -184,7 +179,35 @@
       }
     }
     
-<<<<<<< HEAD
+    // Now that things has been made easy:
+    // Calculate center point deviation for surface patches
+    vector<double> surface_patch_center_eq_list_;
+    for (long unsigned int i = 0 ; i < cellField.meshElement.getNumVertices() ; i++) {
+      Array<double,3> vertexes_sum = {0.,0.,0.};
+
+      const Array<plint,6> & edges = vertex_edges_[i];
+      unsigned int absent = 0;
+      for (unsigned int j = 0 ; j < 6 ; j++ ) {
+        if (edges[j] == -1) {
+          absent++;
+          continue;
+        }
+        vertexes_sum += cellField.meshElement.getVertex(edges[j]);
+      }
+      const Array<double,3> vertexes_middle = vertexes_sum/(6.0-absent);
+      const Array<double,3> localVertex = cellField.meshElement.getVertex(i);
+
+      const Array<double,3> dev_vect = vertexes_middle - localVertex;
+      const double ndev = norm(dev_vect); // absolute distance
+
+      // Get which side is the vertex on (e.g. inward or outward curve)
+      // We dont know how much vertex neighbours exist, but the firts two always has to be present, so get the normal approximation using those
+      const Array<double,3> patch_norm_approx = crossProduct( (cellField.meshElement.getVertex(edges[0]) - localVertex),
+                                                              (cellField.meshElement.getVertex(edges[1]) - localVertex) );
+      const double sign = dot(patch_norm_approx, dev_vect);
+
+      surface_patch_center_eq_list_.push_back(copysign(ndev, sign));
+    }
     //Number of neighbouring vertices per vertex
     vector<unsigned int> vertex_n_vertexes_(cellField.meshElement.getNumVertices(),0);
     for (unsigned int i = 0 ; i < vertex_vertexes_.size() ; i++) {
@@ -327,39 +350,6 @@
             mean_area_eq_, 
             mean_edge_eq_, 
             mean_angle_eq_);
-=======
-    // Now that things has been made easy:
-    // Calculate center point deviation for surface patches
-    vector<double> surface_patch_center_eq_list_;
-    for (long unsigned int i = 0 ; i < cellField.meshElement.getNumVertices() ; i++) {
-      Array<double,3> vertexes_sum = {0.,0.,0.};
-
-      const Array<plint,6> & edges = vertex_edges_[i];
-      unsigned int absent = 0;
-      for (unsigned int j = 0 ; j < 6 ; j++ ) {
-        if (edges[j] == -1) {
-          absent++;
-          continue;
-        }
-        vertexes_sum += cellField.meshElement.getVertex(edges[j]);
-      }
-      const Array<double,3> vertexes_middle = vertexes_sum/(6.0-absent);
-      const Array<double,3> localVertex = cellField.meshElement.getVertex(i);
-
-      const Array<double,3> dev_vect = vertexes_middle - localVertex;
-      const double ndev = norm(dev_vect); // absolute distance
-
-      // Get which side is the vertex on (e.g. inward or outward curve)
-      // We dont know how much vertex neighbours exist, but the firts two always has to be present, so get the normal approximation using those
-      const Array<double,3> patch_norm_approx = crossProduct( (cellField.meshElement.getVertex(edges[0]) - localVertex),
-                                                              (cellField.meshElement.getVertex(edges[1]) - localVertex) );
-      const double sign = dot(patch_norm_approx, dev_vect);
-
-      surface_patch_center_eq_list_.push_back(copysign(ndev, sign));
-    }
-    
-    CommonCellConstants CCC(cellField_,triangle_list_,edge_list_,edge_length_eq_list_,edge_angle_eq_list_,surface_patch_center_eq_list_,edge_bending_triangles_,edge_bending_triangles_outer_points_,triangle_area_eq_list_,vertex_edges_,volume_eq_,mean_area_eq_, mean_edge_eq_, mean_angle_eq_);
->>>>>>> 33d3ecf6
     return CCC;
 };
 
